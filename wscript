# vi: ft=python
from waflib import Logs
import os

APPNAME = 'crcmanip'
VERSION = '0.26'

def options(ctx):
    ctx.load(['compiler_cxx', 'qt4'])

    ctx.add_option(
        '-d',
        '--debug',
        dest = 'debug',
        default = False,
        action = 'store_true',
        help = 'enable emitting debug information')

    ctx.add_option(
        '--static',
        dest = 'static',
        default = False,
        action = 'store_true',
        help = 'enable static linking')

def configure_flags(ctx):
    ctx.env.CXXFLAGS = [
        '-Wall',
        '-Wextra',
        '-pedantic',
        '--std=c++11'
    ]

    if ctx.options.static:
        ctx.env.LINKFLAGS = [
            '-static-libgcc',
            '-static-libstdc++',
        ]
        Logs.info('Static linking enabled')
    else:
        Logs.info('Static linking disabled, pass --static to enable')

    if ctx.options.debug:
        ctx.env.CXXFLAGS += ['-g']
        if 'gcc' in ctx.env.CXX_NAME or 'g++' in ctx.env.CXX_NAME:
            ctx.env.CXXFLAGS += ['-ggdb']
        Logs.info('Debug information enabled')
    else:
        Logs.info('Debug information disabled, pass -d to enable')

def configure_features(ctx):
    seek_funcs = ['fseeko64', 'fseeko', '_fseeki64']
    for f in seek_funcs:
        ctx.check_cxx(
            msg = 'Checking for ' + f + ' support',
            fragment = "#include <cstdio>\nint main(){" + f + '(0, 0, 0); }',
            define_name = f.strip('_').upper(),
            mandatory = False)

    ctx.check_cxx(
        msg = 'Checking for off64_t support',
        fragment = "#include <cstdio>\nint main(){off64_t x=0;}",
        define_name = 'OFF64T',
        mandatory = False)

def configure(ctx):
    ctx.load(['compiler_cxx'])
    configure_flags(ctx)
    configure_features(ctx)
    ctx.load(['qt4'])
    ctx.write_config_header('config.h')

def build(ctx):
    lib_dir = 'lib'
    cli_dir = 'cli'
    gui_dir = 'gui'
    lib_path = ctx.path.find_node(lib_dir).abspath()
    cli_path = ctx.path.find_node(cli_dir).abspath()
    gui_path = ctx.path.find_node(gui_dir).abspath()

    lib_sources = ctx.path.ant_glob(lib_dir + '/**/*.cc')
    cli_sources = ctx.path.ant_glob(cli_dir + '/**/*.cc')
    gui_sources = ctx.path.ant_glob(gui_dir + '/**/*.cc') \
                + ctx.path.ant_glob(gui_dir + '/**/*.ui')

    ctx.objects(
<<<<<<< HEAD
        source = lib_sources,
        target = 'common',
        cxxflags = ['-iquote', lib_path])
=======
        source   = lib_sources,
        target   = 'lib',
        cxxflags = ['-iquote', lib_path],
        includes = ['.'])
>>>>>>> 765b9e3e

    ctx.program(
        source   = cli_sources,
        target   = 'crcmanip-cli',
        cxxflags = ['-iquote', cli_path, '-iquote', lib_path],
<<<<<<< HEAD
        use = [ 'common' ])
=======
        includes = ['.'],
        use      = [ 'lib', ])
>>>>>>> 765b9e3e

    ctx.program(
        source   = gui_sources,
        target   = 'crcmanip-gui',
        features = [ 'qt4' ],
        cxxflags = ['-iquote', gui_path, '-iquote', lib_path],
        includes = [ '.' ],
        defines  = [ 'WAF' ],
        use      = [ 'QTCORE', 'QTGUI', 'common' ])

def dist(ctx):
    ctx.algo = 'zip'
    ctx.files = ctx.path.ant_glob('build')<|MERGE_RESOLUTION|>--- conflicted
+++ resolved
@@ -84,35 +84,25 @@
                 + ctx.path.ant_glob(gui_dir + '/**/*.ui')
 
     ctx.objects(
-<<<<<<< HEAD
-        source = lib_sources,
-        target = 'common',
-        cxxflags = ['-iquote', lib_path])
-=======
         source   = lib_sources,
-        target   = 'lib',
+        target   = 'common',
         cxxflags = ['-iquote', lib_path],
         includes = ['.'])
->>>>>>> 765b9e3e
 
     ctx.program(
         source   = cli_sources,
         target   = 'crcmanip-cli',
+        includes = ['.'],
         cxxflags = ['-iquote', cli_path, '-iquote', lib_path],
-<<<<<<< HEAD
-        use = [ 'common' ])
-=======
-        includes = ['.'],
-        use      = [ 'lib', ])
->>>>>>> 765b9e3e
+        use      = [ 'common' ])
 
     ctx.program(
         source   = gui_sources,
         target   = 'crcmanip-gui',
+        includes = [ '.' ],
+        cxxflags = ['-iquote', gui_path, '-iquote', lib_path],
+        defines  = [ 'WAF' ],
         features = [ 'qt4' ],
-        cxxflags = ['-iquote', gui_path, '-iquote', lib_path],
-        includes = [ '.' ],
-        defines  = [ 'WAF' ],
         use      = [ 'QTCORE', 'QTGUI', 'common' ])
 
 def dist(ctx):
